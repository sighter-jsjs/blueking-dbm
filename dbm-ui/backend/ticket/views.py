--- conflicted
+++ resolved
@@ -393,24 +393,11 @@
         for db_type in DBType:
             children = []
             # 获取该DB类型的所有单据键值
-<<<<<<< HEAD
-            ticket_keys = TicketType.get_ticket_type_by_db(db_type.value)
-=======
             ticket_keys = TicketType.get_ticket_type_by_db(db_type)
->>>>>>> 87372b02
 
             # 遍历每个单据键值，获取其详细信息
             for ticket_key in ticket_keys:
                 # 获取该单据的枚举字段对象
-<<<<<<< HEAD
-                ticket_field = TicketType.get_field_by_value(ticket_key)
-
-                if ticket_field:
-                    # 检查是否满足过滤条件
-                    if not is_apply or ticket_key in BuilderFactory.apply_ticket_type:
-                        children.append({"label": ticket_field.label, "value": ticket_key})
-            ticket_type_list.append({"children": children, "label": db_type, "value": db_type.value})
-=======
                 ticket_field = TicketType.get_choice_label(ticket_key)
 
                 # 检查是否满足过滤条件
@@ -423,7 +410,6 @@
                     "value": DBType.get_choice_label(db_type),
                 }
             )
->>>>>>> 87372b02
 
         return Response(ticket_type_list)
 
