--- conflicted
+++ resolved
@@ -49,11 +49,7 @@
 pyinstrument = "3.4.2"
 mistune = "0.8.4"
 bkoauth = "0.1.0"
-<<<<<<< HEAD
-apigw-manager = {version = "3.1.2", extras = ["cryptography"]}
-=======
 apigw-manager = {version = "4.0.1", extras = ["cryptography"]}
->>>>>>> 7ebf1965
 bk-audit = "1.1.0rc0"
 bk-crypto-python-sdk = "1.1.1"
 django-environ = "^0.11.2"
@@ -65,15 +61,12 @@
 promql-parser = "0.3.3"
 chardet = "^5.2.0"
 django-debug-toolbar = "3.8.1"
-setuptools = "78.1.1"
+setuptools = "^74.1.2"
 gevent = "^24.2.1"
 django-dynamic-raw-id = "^4.3"
 aiokafka = "^0.12.0"
 kafka-python = "^2.2.12"
-virtualenv = "20.26.6"
-future = "0.18.3"
 
-cos-python-sdk-v5 = "^1.9.38"
 [tool.poetry.dev-dependencies]
 flake8 = "7.1.1"
 pytest = "6.2.4"
